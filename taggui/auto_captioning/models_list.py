--- conflicted
+++ resolved
@@ -66,13 +66,8 @@
 
 def get_model_class(model_id: str) -> type[AutoCaptioningModel]:
     lowercase_model_id = model_id.lower()
-<<<<<<< HEAD
     if 'remote' in lowercase_model_id:
         return RemoteGen
-    if 'cogagent' in lowercase_model_id:
-        return Cogagent
-=======
->>>>>>> bbce98f9
     if 'cogvlm2' in lowercase_model_id:
         return Cogvlm2
     if 'cogvlm' in lowercase_model_id:
