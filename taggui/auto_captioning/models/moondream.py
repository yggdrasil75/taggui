import re
import sys
from pathlib import Path

import torch
from transformers import (AutoModelForCausalLM, AutoTokenizer,
                          CodeGenTokenizerFast)

from auto_captioning.auto_captioning_model import AutoCaptioningModel
from utils.image import Image

MOONDREAM2_REVISION = '2024-08-26'


class Moondream(AutoCaptioningModel):
    transformers_model_class = AutoModelForCausalLM

    @staticmethod
    def get_default_prompt() -> str:
        return 'Describe the image in twenty words or less.'

    @staticmethod
    def format_prompt(prompt: str) -> str:
        return f'<image>\n\nQuestion: {prompt}\n\nAnswer:'

    def get_generation_model(self):
        return self.model.text_model

    def get_tokenizer(self):
        return self.processor


class Moondream1(Moondream):
    def get_additional_error_message(self) -> str | None:
        if self.load_in_4_bit:
            return 'This model cannot be loaded in 4-bit.'
        if self.beam_count > 1:
            return 'This model only supports `Number of beams` set to 1.'
        return None

    def get_processor(self):
        return CodeGenTokenizerFast.from_pretrained(self.model_id,
                                                    trust_remote_code=True)

    def patch_source_code(self) -> bool:
        """Patch the source code to be compatible with Transformers v4.38."""
        # There are multiple modules with a name containing 'modeling_phi'.
        phi_module = next(module for module_name, module in sys.modules.items()
                          if 'moondream1' in module_name
                          and 'modeling_phi' in module_name)
        phi_module_source_path = phi_module.__file__
        phi_module_source = Path(phi_module_source_path).read_text()
        # Modify the source code at line 318 of `modeling_phi.py`.
        insert_string = 'key_padding_mask = key_padding_mask[:, :seqlen_k]\n'
        insert_index = phi_module_source.find(' ' * 12
                                              + 'padding_mask.masked_fill_')
        if insert_string in phi_module_source or insert_index == -1:
            return False
        phi_module_source = (phi_module_source[:insert_index] + ' ' * 12
                             + insert_string
                             + phi_module_source[insert_index:])
        Path(phi_module_source_path).write_text(phi_module_source)
        del sys.modules[phi_module.__name__]
        return True

    def get_model_inputs(self, image_prompt: str, image: Image, crop: bool) -> dict:
        text = self.get_input_text(image_prompt)
        pil_image = self.load_image(image, crop)
        encoded_image = self.model.encode_image(pil_image)
        eos_tokens_ids = self.processor('<END>').input_ids
        inputs_embeds = self.model.input_embeds(text, encoded_image,
                                                self.processor)
        model_inputs = {
            'inputs_embeds': inputs_embeds,
            'attention_mask': (torch.ones(1, inputs_embeds.shape[1]).bool()
                               .to(self.device, **self.dtype_argument)),
            'bos_token_id': self.processor.bos_token_id,
            'eos_token_id': eos_tokens_ids,
            'pad_token_id': eos_tokens_ids[0]
        }
        return model_inputs

    @staticmethod
    def postprocess_generated_text(generated_text: str) -> str:
        generated_text = re.sub('END$', '', generated_text)
        generated_text = re.sub('<$', '', generated_text)
        return generated_text


class Moondream2(Moondream):
    def get_additional_error_message(self) -> str | None:
        if self.load_in_4_bit:
            return 'This model cannot be loaded in 4-bit.'
        return None

    def get_processor(self):
        return AutoTokenizer.from_pretrained(self.model_id,
                                             trust_remote_code=True)

    def get_model_load_arguments(self) -> dict:
        arguments = super().get_model_load_arguments()
        arguments['revision'] = MOONDREAM2_REVISION
        return arguments

<<<<<<< HEAD
    def get_model_inputs(self, image_prompt: str, image: Image) -> dict:
=======
    def get_model_inputs(self, image_prompt: str, image: Image, crop: bool) -> dict:
>>>>>>> bbce98f9
        text = self.get_input_text(image_prompt)
        pil_image = self.load_image(image, crop)
        encoded_image = self.model.encode_image(pil_image)
        inputs_embeds = self.model.input_embeds(text, encoded_image,
                                                self.processor)
        model_inputs = {
            'inputs_embeds': inputs_embeds,
            'attention_mask': (torch.ones(1, inputs_embeds.shape[1]).bool()
                               .to(self.device, **self.dtype_argument)),
            'bos_token_id': self.processor.bos_token_id,
            'eos_token_id': self.processor.eos_token_id,
            'pad_token_id': self.processor.bos_token_id
        }
        return model_inputs<|MERGE_RESOLUTION|>--- conflicted
+++ resolved
@@ -102,11 +102,7 @@
         arguments['revision'] = MOONDREAM2_REVISION
         return arguments
 
-<<<<<<< HEAD
-    def get_model_inputs(self, image_prompt: str, image: Image) -> dict:
-=======
     def get_model_inputs(self, image_prompt: str, image: Image, crop: bool) -> dict:
->>>>>>> bbce98f9
         text = self.get_input_text(image_prompt)
         pil_image = self.load_image(image, crop)
         encoded_image = self.model.encode_image(pil_image)
