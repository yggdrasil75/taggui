import random
import re
import sys
from collections import Counter, deque
from dataclasses import dataclass
from enum import Enum
from math import floor, ceil
from pathlib import Path
import json

import exifread
<<<<<<< HEAD

import exifread
=======
>>>>>>> bbce98f9
import imagesize
from PySide6.QtCore import (QAbstractListModel, QModelIndex, QMimeData, QPoint,
                            QRect, QSize, Qt, QUrl, Signal, Slot)
from PySide6.QtGui import QIcon, QImage, QImageReader, QPixmap
from PySide6.QtWidgets import QMessageBox
import pillow_jxl
from PIL import Image as pilimage  # Import Pillow's Image class


from utils.image import Image, ImageMarking, Marking
from utils.jxlutil import get_jxl_size
from utils.settings import DEFAULT_SETTINGS, settings
from utils.utils import get_confirmation_dialog_reply, pluralize
import utils.target_dimension as target_dimension

UNDO_STACK_SIZE = 32

def pil_to_qimage(pil_image):
    """Convert PIL image to QImage properly"""
    pil_image = pil_image.convert("RGBA")
    data = pil_image.tobytes("raw", "RGBA")
    qimage = QImage(data, pil_image.width, pil_image.height, QImage.Format_RGBA8888)
    return qimage

def get_file_paths(directory_path: Path) -> set[Path]:
    """
    Recursively get all file paths in a directory, including
    subdirectories.
    """
    file_paths = set()
    for path in directory_path.rglob("*"):  # Use rglob for recursive search
        if path.is_file():
            file_paths.add(path)
    return file_paths


@dataclass
class HistoryItem:
    action_name: str
    tags: list[dict[str, list[str] | QRect | None | list[Marking]]]
    should_ask_for_confirmation: bool


class Scope(str, Enum):
    ALL_IMAGES = 'All images'
    FILTERED_IMAGES = 'Filtered images'
    SELECTED_IMAGES = 'Selected images'


class ImageListModel(QAbstractListModel):
    update_undo_and_redo_actions_requested = Signal()

    def __init__(self, image_list_image_width: int, tag_separator: str):
        super().__init__()
        self.image_list_image_width = image_list_image_width
        self.tag_separator = tag_separator
        self.images: list[Image] = []
        self.undo_stack = deque(maxlen=UNDO_STACK_SIZE)
        self.redo_stack = []
        self.proxy_image_list_model = None
        self.image_list_selection_model = None

    def flags(self, index):
        default_flags = super().flags(index)
        if index.isValid():
            return Qt.ItemFlags.ItemIsDragEnabled | default_flags
        return default_flags

    def mimeTypes(self):
        return ('text/uri-list', 'text/plain')

    def mimeData(self, indexes):
        mimeData = QMimeData()
        mimeData.setUrls([QUrl('file://' + str(self.data(
            image_index, Qt.ItemDataRole.UserRole
            ).path)) for image_index in indexes])
        mimeData.setText('\r\n'.join(['file://' + str(self.data(
            image_index, Qt.ItemDataRole.UserRole
            ).path) for image_index in indexes]))
        return mimeData

    def rowCount(self, parent=None) -> int:
        return len(self.images)

    def data(self, index: QModelIndex, role=None) -> Image | str | QIcon | QSize:
        image = self.images[index.row()]
        if role == Qt.ItemDataRole.UserRole:
            return image
        if role == Qt.ItemDataRole.DisplayRole:
            # The text shown next to the thumbnail in the image list.
            text = image.path.name
            if image.tags:
                caption = self.tag_separator.join(image.tags)
                text += f'\n{caption}'
            return text
        if role == Qt.ItemDataRole.DecorationRole:
            # The thumbnail. If the image already has a thumbnail stored, use
            # it. Otherwise, generate a thumbnail and save it to the image.
            if image.thumbnail:
                return image.thumbnail
            crop = image.crop
            try:
                if image.path.suffix.lower() == ".jxl":
                    pil_image = pilimage.open(image.path)  # Uses pillow-jxl
                    qimage = pil_to_qimage(pil_image)
                    if not crop:
                        crop = QRect(QPoint(0, 0), qimage.size())
                    if crop.height() > crop.width()*3:
                        # keep it reasonable, higher than 3x the width doesn't make sense
                        crop.setTop((crop.height() - crop.width()*3)//2) # center crop
                        crop.setHeight(crop.width()*3)

                    pixmap = QPixmap.fromImage(qimage).scaledToWidth(
                        self.image_list_image_width,
                        Qt.TransformationMode.SmoothTransformation)
                else:
                    image_reader = QImageReader(str(image.path))
                    # Rotate the image based on the orientation tag.
                    image_reader.setAutoTransform(True)
                    if not crop:
                        crop = QRect(QPoint(0, 0), image_reader.size())
                    if crop.height() > crop.width()*3:
                        # keep it reasonable, higher than 3x the width doesn't make sense
                        crop.setTop((crop.height() - crop.width()*3)//2) # center crop
                        crop.setHeight(crop.width()*3)
                    image_reader.setClipRect(crop)
                    pixmap = QPixmap.fromImageReader(image_reader).scaledToWidth(
                        self.image_list_image_width,
                        Qt.TransformationMode.SmoothTransformation)
            except Exception as e:
                print(f"Error loading image {image.path}: {e}")
            thumbnail = QIcon(pixmap)
            image.thumbnail = thumbnail
            return thumbnail
        if role == Qt.ItemDataRole.SizeHintRole:
            if image.thumbnail:
                return image.thumbnail.availableSizes()[0]
            dimensions = image.crop.size().toTuple() if image.crop else image.dimensions
            if not dimensions:
                return QSize(self.image_list_image_width,
                             self.image_list_image_width)
            width, height = dimensions
            # Scale the dimensions to the image width.
            return QSize(self.image_list_image_width,
                         int(self.image_list_image_width * min(height / width, 3)))
        if role == Qt.ItemDataRole.ToolTipRole:
            path = image.path.relative_to(settings.value('directory_path', type=str))
            dimensions = f'{image.dimensions[0]}:{image.dimensions[1]}'
            if not image.target_dimension:
                if image.crop:
                    image.target_dimension = target_dimension.get(image.crop.size())
                else:
                    image.target_dimension = target_dimension.get(QSize(*image.dimensions))
            target = f'{image.target_dimension.width()}:{image.target_dimension.height()}'
            return f'{path}\n{dimensions} 🠮 {target}'

    def load_directory(self, directory_path: Path):
        self.images.clear()
        self.undo_stack.clear()
        self.redo_stack.clear()
        self.update_undo_and_redo_actions_requested.emit()
        error_messages: list[str] = []
        file_paths = get_file_paths(directory_path)
        image_suffixes_string = settings.value(
            'image_list_file_formats',
            defaultValue=DEFAULT_SETTINGS['image_list_file_formats'], type=str)
        image_suffixes = []
        for suffix in image_suffixes_string.split(','):
            suffix = suffix.strip().lower()
            if not suffix.startswith('.'):
                suffix = '.' + suffix
            image_suffixes.append(suffix)
        image_paths = {path for path in file_paths
                       if path.suffix.lower() in image_suffixes}
        # Comparing paths is slow on some systems, so convert the paths to
        # strings.
        text_file_path_strings = {str(path) for path in file_paths
                                  if path.suffix == '.txt'}
        json_file_path_strings = {str(path) for path in file_paths
                                  if path.suffix == '.json'}
        for image_path in image_paths:
            try:
                if str(image_path).endswith('jxl'):
                    dimensions = get_jxl_size(image_path)
                else:
                    dimensions = pilimage.open(image_path).size
                try:
                    with open(image_path, 'rb') as image_file:
                        exif_tags = exifread.process_file(
                            image_file, details=False, extract_thumbnail=False,
                            stop_tag='Image Orientation')
                        if 'Image Orientation' in exif_tags:
                            orientations = (exif_tags['Image Orientation']
                                            .values)
                            if any(value in orientations
                                   for value in (5, 6, 7, 8)):
                                dimensions = (dimensions[1], dimensions[0])
                except Exception as exception:
                    error_messages.append(f'Failed to get Exif tags for '
                                          f'{image_path}: {exception}')
            except (ValueError, OSError) as exception:
                error_messages.append(f'Failed to get dimensions for '
                                      f'{image_path}: {exception}')
                dimensions = None
            tags = []
            text_file_path = image_path.with_suffix('.txt')
            if str(text_file_path) in text_file_path_strings:
                # `errors='replace'` inserts a replacement marker such as '?'
                # when there is malformed data.
                caption = text_file_path.read_text(encoding='utf-8',
                                                   errors='replace')
                if caption:
                    tags = caption.split(self.tag_separator)
                    tags = [tag.strip() for tag in tags]
                    tags = [tag for tag in tags if tag]
            image = Image(image_path, dimensions, tags)
            json_file_path = image_path.with_suffix('.json')
            if (str(json_file_path) in json_file_path_strings and
                json_file_path.stat().st_size > 0):
                with json_file_path.open(encoding='UTF-8') as source:
                    try:
                        meta = json.load(source)
                    except json.JSONDecodeError as e:
                        error_messages.append(f'Invalid JSON in '
                                              f'"{json_file_path}": {e.msg}')
                        break
                    except UnicodeDecodeError as e:
                        error_messages.append(f'Invalid Unicode in JSON in '
                                              f'"{json_file_path}": {e.reason}')
                        break

                    if meta.get('version') == 1:
                        crop = meta.get('crop')
                        if crop and type(crop) is list and len(crop) == 4:
                            image.crop = QRect(*crop)
                        rating = meta.get('rating')
                        if rating:
                            image.rating = rating
                        markings = meta.get('markings')
                        if markings and type(markings) is list:
                            for marking in markings:
                                marking = Marking(label=marking.get('label'),
                                                  type=ImageMarking[marking.get('type')],
                                                  rect=QRect(*marking.get('rect')),
                                                  confidence=marking.get('confidence', 1.0))
                                image.markings.append(marking)
                    else:
                        error_messages.append(f'Invalid version '
                                              f'"{meta.get('version')}" in '
                                              f'"{json_file_path}"')
            self.images.append(image)
        self.images.sort(key=lambda image_: image_.path)
        self.modelReset.emit()
        if len(error_messages) > 0:
            print('\n'.join(error_messages), file=sys.stderr)
            error_message_box = QMessageBox()
            error_message_box.setWindowTitle('Directory reading error')
            error_message_box.setIcon(QMessageBox.Icon.Warning)
            error_message_box.setText('\n'.join(error_messages))
            error_message_box.exec()

    def add_to_undo_stack(self, action_name: str,
                          should_ask_for_confirmation: bool):
        """Add the current state of the image tags to the undo stack."""
        tags = [{'tags': image.tags.copy(),
                 'rating': image.rating,
                 'crop': QRect(image.crop) if image.crop is not None else None,
                 'markings': image.markings.copy()} for image in self.images]
        self.undo_stack.append(HistoryItem(action_name, tags,
                                           should_ask_for_confirmation))
        self.redo_stack.clear()
        self.update_undo_and_redo_actions_requested.emit()

    def write_image_tags_to_disk(self, image: Image):
        try:
            image.path.with_suffix('.txt').write_text(
                self.tag_separator.join(image.tags), encoding='utf-8',
                errors='replace')
        except OSError:
            error_message_box = QMessageBox()
            error_message_box.setWindowTitle('Error')
            error_message_box.setIcon(QMessageBox.Icon.Critical)
            error_message_box.setText(f'Failed to save tags for {image.path}.')
            error_message_box.exec()

    def write_meta_to_disk(self, image: Image):
        does_exist = image.path.with_suffix('.json').exists()
        meta: dict[str, any] = {'version': 1, 'rating': image.rating}
        if image.crop is not None:
            meta['crop'] = image.crop.getRect()
        meta['markings'] = [{'label': marking.label,
                             'type': marking.type.name,
                             'confidence': marking.confidence,
                             'rect': marking.rect.getRect()} for marking in image.markings]
        if does_exist or len(meta.keys()) > 1:
            try:
                with image.path.with_suffix('.json').open('w', encoding='UTF-8') as meta_file:
                    json.dump(meta, meta_file)
            except OSError:
                error_message_box = QMessageBox()
                error_message_box.setWindowTitle('Error')
                error_message_box.setIcon(QMessageBox.Icon.Critical)
                error_message_box.setText(f'Failed to save JSON for {image.path}.')
                error_message_box.exec()

    def restore_history_tags(self, is_undo: bool):
        if is_undo:
            source_stack = self.undo_stack
            destination_stack = self.redo_stack
        else:
            # Redo.
            source_stack = self.redo_stack
            destination_stack = self.undo_stack
        if not source_stack:
            return
        history_item = source_stack[-1]
        if history_item.should_ask_for_confirmation:
            undo_or_redo_string = 'Undo' if is_undo else 'Redo'
            reply = get_confirmation_dialog_reply(
                title=undo_or_redo_string,
                question=f'{undo_or_redo_string} '
                         f'"{history_item.action_name}"?')
            if reply != QMessageBox.StandardButton.Yes:
                return
        source_stack.pop()
        tags = [{'tags': image.tags.copy(),
                 'rating': image.rating,
                 'crop': QRect(image.crop) if image.crop is not None else None,
                 'markings': image.markings.copy()} for image in self.images]
        destination_stack.append(HistoryItem(
            history_item.action_name, tags,
            history_item.should_ask_for_confirmation))
        changed_image_indices = []
        for image_index, (image, history_image_tags) in enumerate(
                zip(self.images, history_item.tags)):
            if (image.tags == history_image_tags['tags'] and
                image.rating == history_image_tags['rating'] and
                image.crop == history_image_tags['crop'] and
                image.markings == history_image_tags['markings']):
                continue
            changed_image_indices.append(image_index)
            image.tags = history_image_tags['tags']
            image.rating = history_image_tags['rating']
            image.crop = history_image_tags['crop']
            image.markings = history_image_tags['markings']
            self.write_image_tags_to_disk(image)
            self.write_meta_to_disk(image)
        if changed_image_indices:
            self.dataChanged.emit(self.index(changed_image_indices[0]),
                                  self.index(changed_image_indices[-1]))
        self.update_undo_and_redo_actions_requested.emit()

    @Slot()
    def undo(self):
        """Undo the last action."""
        self.restore_history_tags(is_undo=True)

    @Slot()
    def redo(self):
        """Redo the last undone action."""
        self.restore_history_tags(is_undo=False)

    def is_image_in_scope(self, scope: Scope | str, image_index: int,
                          image: Image) -> bool:
        if scope == Scope.ALL_IMAGES:
            return True
        if scope == Scope.FILTERED_IMAGES:
            return self.proxy_image_list_model.is_image_in_filtered_images(
                image)
        if scope == Scope.SELECTED_IMAGES:
            proxy_index = self.proxy_image_list_model.mapFromSource(
                self.index(image_index))
            return self.image_list_selection_model.isSelected(proxy_index)

    def get_text_match_count(self, text: str, scope: Scope | str,
                             whole_tags_only: bool, use_regex: bool) -> int:
        """Get the number of instances of a text in all captions."""
        match_count = 0
        for image_index, image in enumerate(self.images):
            if not self.is_image_in_scope(scope, image_index, image):
                continue
            if whole_tags_only:
                if use_regex:
                    match_count += len([
                        tag for tag in image.tags
                        if re.fullmatch(pattern=text, string=tag)
                    ])
                else:
                    match_count += image.tags.count(text)
            else:
                caption = self.tag_separator.join(image.tags)
                if use_regex:
                    match_count += len(re.findall(pattern=text,
                                                  string=caption))
                else:
                    match_count += caption.count(text)
        return match_count

    def find_and_replace(self, find_text: str, replace_text: str,
                         scope: Scope | str, use_regex: bool):
        """
        Find and replace arbitrary text in captions, within and across tag
        boundaries.
        """
        if not find_text:
            return
        self.add_to_undo_stack(action_name='Find and Replace',
                               should_ask_for_confirmation=True)
        changed_image_indices = []
        for image_index, image in enumerate(self.images):
            if not self.is_image_in_scope(scope, image_index, image):
                continue
            caption = self.tag_separator.join(image.tags)
            if use_regex:
                if not re.search(pattern=find_text, string=caption):
                    continue
                caption = re.sub(pattern=find_text, repl=replace_text,
                                 string=caption)
            else:
                if find_text not in caption:
                    continue
                caption = caption.replace(find_text, replace_text)
            changed_image_indices.append(image_index)
            image.tags = caption.split(self.tag_separator)
            self.write_image_tags_to_disk(image)
        if changed_image_indices:
            self.dataChanged.emit(self.index(changed_image_indices[0]),
                                  self.index(changed_image_indices[-1]))

    def sort_tags_alphabetically(self, do_not_reorder_first_tag: bool):
        """Sort the tags for each image in alphabetical order."""
        self.add_to_undo_stack(action_name='Sort Tags',
                               should_ask_for_confirmation=True)
        changed_image_indices = []
        for image_index, image in enumerate(self.images):
            if len(image.tags) < 2:
                continue
            old_caption = self.tag_separator.join(image.tags)
            if do_not_reorder_first_tag:
                first_tag = image.tags[0]
                image.tags = [first_tag] + sorted(image.tags[1:])
            else:
                image.tags.sort()
            new_caption = self.tag_separator.join(image.tags)
            if new_caption != old_caption:
                changed_image_indices.append(image_index)
                self.write_image_tags_to_disk(image)
        if changed_image_indices:
            self.dataChanged.emit(self.index(changed_image_indices[0]),
                                  self.index(changed_image_indices[-1]))

    def sort_tags_by_frequency(self, tag_counter: Counter,
                               do_not_reorder_first_tag: bool):
        """
        Sort the tags for each image by the total number of times a tag appears
        across all images.
        """
        self.add_to_undo_stack(action_name='Sort Tags',
                               should_ask_for_confirmation=True)
        changed_image_indices = []
        for image_index, image in enumerate(self.images):
            if len(image.tags) < 2:
                continue
            old_caption = self.tag_separator.join(image.tags)
            if do_not_reorder_first_tag:
                first_tag = image.tags[0]
                image.tags = [first_tag] + sorted(
                    image.tags[1:], key=lambda tag: tag_counter[tag],
                    reverse=True)
            else:
                image.tags.sort(key=lambda tag: tag_counter[tag], reverse=True)
            new_caption = self.tag_separator.join(image.tags)
            if new_caption != old_caption:
                changed_image_indices.append(image_index)
                self.write_image_tags_to_disk(image)
        if changed_image_indices:
            self.dataChanged.emit(self.index(changed_image_indices[0]),
                                  self.index(changed_image_indices[-1]))

    def reverse_tags_order(self, do_not_reorder_first_tag: bool):
        """Reverse the order of the tags for each image."""
        self.add_to_undo_stack(action_name='Reverse Order of Tags',
                               should_ask_for_confirmation=True)
        changed_image_indices = []
        for image_index, image in enumerate(self.images):
            if len(image.tags) < 2:
                continue
            changed_image_indices.append(image_index)
            if do_not_reorder_first_tag:
                image.tags = [image.tags[0]] + list(reversed(image.tags[1:]))
            else:
                image.tags = list(reversed(image.tags))
            self.write_image_tags_to_disk(image)
        if changed_image_indices:
            self.dataChanged.emit(self.index(changed_image_indices[0]),
                                  self.index(changed_image_indices[-1]))

    def shuffle_tags(self, do_not_reorder_first_tag: bool):
        """Shuffle the tags for each image randomly."""
        self.add_to_undo_stack(action_name='Shuffle Tags',
                               should_ask_for_confirmation=True)
        changed_image_indices = []
        for image_index, image in enumerate(self.images):
            if len(image.tags) < 2:
                continue
            changed_image_indices.append(image_index)
            if do_not_reorder_first_tag:
                first_tag, *remaining_tags = image.tags
                random.shuffle(remaining_tags)
                image.tags = [first_tag] + remaining_tags
            else:
                random.shuffle(image.tags)
            self.write_image_tags_to_disk(image)
        if changed_image_indices:
            self.dataChanged.emit(self.index(changed_image_indices[0]),
                                  self.index(changed_image_indices[-1]))

    def sort_sentences_down(self, separate_newline: bool):
        """Sort the tags so that the sentences are on the bottom."""
        self.add_to_undo_stack(action_name='Sort Sentence Tags',
                               should_ask_for_confirmation=True)
        changed_image_indices = []
        for image_index, image in enumerate(self.images):
            changed_image_indices.append(image_index)
            sentence_tags = []
            non_sentence_tags = []
            for tag in image.tags:
                if separate_newline and tag == '#newline':
                    continue
                if tag.endswith('.'):
                    sentence_tags.append(tag)
                else:
                    non_sentence_tags.append(tag)
            if separate_newline:
                if len(sentence_tags) > 0:
                    non_sentence_tags.append(sentence_tags.pop())
                for tag in sentence_tags:
                    non_sentence_tags.append('#newline')
                    non_sentence_tags.append(tag)
            else:
                non_sentence_tags.extend(sentence_tags)
            image.tags = non_sentence_tags
            self.write_image_tags_to_disk(image)
        if changed_image_indices:
            self.dataChanged.emit(self.index(changed_image_indices[0]),
                                  self.index(changed_image_indices[-1]))

    def move_tags_to_front(self, tags_to_move: list[str]):
        """
        Move one or more tags to the front of the tags list for each image.
        """
        self.add_to_undo_stack(action_name='Move Tags to Front',
                               should_ask_for_confirmation=True)
        changed_image_indices = []
        for image_index, image in enumerate(self.images):
            if not any(tag in image.tags for tag in tags_to_move):
                continue
            old_caption = self.tag_separator.join(image.tags)
            moved_tags = []
            for tag in tags_to_move:
                tag_count = image.tags.count(tag)
                moved_tags.extend([tag] * tag_count)
            unmoved_tags = [tag for tag in image.tags if tag not in moved_tags]
            image.tags = moved_tags + unmoved_tags
            new_caption = self.tag_separator.join(image.tags)
            if new_caption != old_caption:
                changed_image_indices.append(image_index)
                self.write_image_tags_to_disk(image)
        if changed_image_indices:
            self.dataChanged.emit(self.index(changed_image_indices[0]),
                                  self.index(changed_image_indices[-1]))

    def remove_duplicate_tags(self) -> int:
        """
        Remove duplicate tags for each image. Return the number of removed
        tags.
        """
        self.add_to_undo_stack(action_name='Remove Duplicate Tags',
                               should_ask_for_confirmation=True)
        changed_image_indices = []
        removed_tag_count = 0
        for image_index, image in enumerate(self.images):
            tag_count = len(image.tags)
            unique_tag_count = len(set(image.tags))
            if tag_count == unique_tag_count:
                continue
            changed_image_indices.append(image_index)
            removed_tag_count += tag_count - unique_tag_count
            # Use a dictionary instead of a set to preserve the order.
            image.tags = list(dict.fromkeys(image.tags))
            self.write_image_tags_to_disk(image)
        if changed_image_indices:
            self.dataChanged.emit(self.index(changed_image_indices[0]),
                                  self.index(changed_image_indices[-1]))
        return removed_tag_count

    def remove_empty_tags(self) -> int:
        """
        Remove empty tags (tags that are empty strings or only contain
        whitespace) for each image. Return the number of removed tags.
        """
        self.add_to_undo_stack(action_name='Remove Empty Tags',
                               should_ask_for_confirmation=True)
        changed_image_indices = []
        removed_tag_count = 0
        for image_index, image in enumerate(self.images):
            old_tag_count = len(image.tags)
            image.tags = [tag for tag in image.tags if tag.strip()]
            new_tag_count = len(image.tags)
            if old_tag_count == new_tag_count:
                continue
            changed_image_indices.append(image_index)
            removed_tag_count += old_tag_count - new_tag_count
            self.write_image_tags_to_disk(image)
        if changed_image_indices:
            self.dataChanged.emit(self.index(changed_image_indices[0]),
                                  self.index(changed_image_indices[-1]))
        return removed_tag_count

    def update_image_tags(self, image_index: QModelIndex, tags: list[str]):
        image: Image = self.data(image_index, Qt.ItemDataRole.UserRole)
        if image.tags == tags:
            return
        image.tags = tags
        self.dataChanged.emit(image_index, image_index)
        self.write_image_tags_to_disk(image)

    @Slot(list, list)
    def add_tags(self, tags: list[str], image_indices: list[QModelIndex]):
        """Add one or more tags to one or more images."""
        if not image_indices:
            return
        action_name = f'Add {pluralize("Tag", len(tags))}'
        should_ask_for_confirmation = len(image_indices) > 1
        self.add_to_undo_stack(action_name, should_ask_for_confirmation)
        for image_index in image_indices:
            image: Image = self.data(image_index, Qt.ItemDataRole.UserRole)
            image.tags.extend(tags)
            self.write_image_tags_to_disk(image)
        min_image_index = min(image_indices, key=lambda index: index.row())
        max_image_index = max(image_indices, key=lambda index: index.row())
        self.dataChanged.emit(min_image_index, max_image_index)

    @Slot(list, str)
    def rename_tags(self, old_tags: list[str], new_tag: str,
                    scope: Scope | str = Scope.ALL_IMAGES,
                    use_regex: bool = False):
        self.add_to_undo_stack(
            action_name=f'Rename {pluralize("Tag", len(old_tags))}',
            should_ask_for_confirmation=True)
        changed_image_indices = []
        for image_index, image in enumerate(self.images):
            if not self.is_image_in_scope(scope, image_index, image):
                continue
            if use_regex:
                pattern = old_tags[0]
                if not any(re.fullmatch(pattern=pattern, string=image_tag)
                           for image_tag in image.tags):
                    continue
                image.tags = [new_tag if re.fullmatch(pattern=pattern,
                                                      string=image_tag)
                              else image_tag for image_tag in image.tags]
            else:
                if not any(old_tag in image.tags for old_tag in old_tags):
                    continue
                image.tags = [new_tag if image_tag in old_tags else image_tag
                              for image_tag in image.tags]
            changed_image_indices.append(image_index)
            self.write_image_tags_to_disk(image)
        if changed_image_indices:
            self.dataChanged.emit(self.index(changed_image_indices[0]),
                                  self.index(changed_image_indices[-1]))

    @Slot(list)
    def delete_tags(self, tags: list[str],
                    scope: Scope | str = Scope.ALL_IMAGES,
                    use_regex: bool = False):
        self.add_to_undo_stack(
            action_name=f'Delete {pluralize("Tag", len(tags))}',
            should_ask_for_confirmation=True)
        changed_image_indices = []
        for image_index, image in enumerate(self.images):
            if not self.is_image_in_scope(scope, image_index, image):
                continue
            if use_regex:
                pattern = tags[0]
                if not any(re.fullmatch(pattern=pattern, string=image_tag)
                           for image_tag in image.tags):
                    continue
                image.tags = [image_tag for image_tag in image.tags
                              if not re.fullmatch(pattern=pattern,
                                                  string=image_tag)]
            else:
                if not any(tag in image.tags for tag in tags):
                    continue
                image.tags = [image_tag for image_tag in image.tags
                              if image_tag not in tags]
            changed_image_indices.append(image_index)
            self.write_image_tags_to_disk(image)
        if changed_image_indices:
            self.dataChanged.emit(self.index(changed_image_indices[0]),
                                  self.index(changed_image_indices[-1]))

    def add_image_markings(self, image_index: QModelIndex, markings: list[dict]):
        image: Image = self.data(image_index, Qt.ItemDataRole.UserRole)
        for marking in markings:
            marking_type = {
                'hint': ImageMarking.HINT,
                'include': ImageMarking.INCLUDE,
                'exclude': ImageMarking.EXCLUDE}[marking['type']]
            box = marking['box']
            top_left = QPoint(floor(box[0]), floor(box[1]))
            bottom_right = QPoint(ceil(box[2]), ceil(box[3]))
            image.markings.append(Marking(label=marking['label'],
                                          type=marking_type,
                                          rect=QRect(top_left, bottom_right),
                                          confidence=marking['confidence']))
        if len(markings) > 0:
            self.dataChanged.emit(image_index, image_index)
            self.write_meta_to_disk(image)<|MERGE_RESOLUTION|>--- conflicted
+++ resolved
@@ -9,11 +9,6 @@
 import json
 
 import exifread
-<<<<<<< HEAD
-
-import exifread
-=======
->>>>>>> bbce98f9
 import imagesize
 from PySide6.QtCore import (QAbstractListModel, QModelIndex, QMimeData, QPoint,
                             QRect, QSize, Qt, QUrl, Signal, Slot)
